--- conflicted
+++ resolved
@@ -6,11 +6,8 @@
 import torch.nn.functional as F
 from torch.nn.modules.utils import _pair, _quadruple
 
-<<<<<<< HEAD
-=======
 UINT16_MAX = 65535
 
->>>>>>> 6ad386c0
 
 class SceneNormDict(TypedDict):
     scale: float

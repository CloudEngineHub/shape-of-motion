--- conflicted
+++ resolved
@@ -2,11 +2,7 @@
 import torch
 import torch.nn as nn
 import torch.nn.functional as F
-<<<<<<< HEAD
-from gsplat.rendering import rasterization_2dgs
-=======
 from gsplat.rendering import rasterization
->>>>>>> 6ad386c0
 from torch import Tensor
 
 from flow3d.params import GaussianParams, MotionBases
